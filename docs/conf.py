--- conflicted
+++ resolved
@@ -22,13 +22,9 @@
     generate_strategy_overview_rst,
     generate_api_reference_rst,
     generate_examples,
-<<<<<<< HEAD
-    generate_tutorials,
-    generate_stream_classification_legend,
-=======
     generate_tutorials, generate_classification_legend,
     generate_regression_legend,
->>>>>>> 5730d491
+    generate_stream_classification_legend,
 )
 
 # -- Project information -----------------------------------------------------
