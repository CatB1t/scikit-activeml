import distutils.dir_util
import importlib
import inspect
import json
import os
import re
import shutil
import warnings

import numpy as np
from pybtex.database import parse_file

import skactiveml

for module in skactiveml.__all__:
    importlib.import_module("skactiveml." + module)

warnings.filterwarnings("ignore")


def generate_api_reference_rst(gen_path):
    """Creates the api_reference.rst file in the specified gen_path.

    Parameters
    ----------
    gen_path : string
        The path of the main directory in which all generated files should be
        created.
    """
    path = os.path.join(os.path.basename(gen_path), "api_reference.rst")
    gen_path = os.path.join(os.path.basename(gen_path), "api")
    os.makedirs(os.path.abspath(gen_path), exist_ok=True)
    with open(path, "w") as file:
        file.write(".. _api_reference:\n")
        file.write("\n")
        file.write("=============\n")
        file.write("API Reference\n")
        file.write("=============\n")
        file.write("\n")
        file.write("This is an overview of the API.\n")
        file.write("\n")
        file.write(".. module:: skactiveml\n")
        file.write("\n")
        for item in skactiveml.__all__:
            if inspect.ismodule(getattr(skactiveml, item)):
                file.write(automodule(getattr(skactiveml, item)))


def automodule(module, level=0):
    """
    This function generates the restructured text for the api reference and the
     specified module.

    Parameters
    ----------
    module : python module
        Module for which to create the api reference.
    level : int, default=0
        This parameter is used for the recursive call of this function.

    Returns
    -------
        String : The restructured text
    """
    rst_str = ""
    modules = []
    classes = []
    functions = []
    constants = []

    for item in module.__all__:
        try:
            importlib.import_module(module.__name__ + "." + item)
        except ModuleNotFoundError:
            pass
        if inspect.ismodule(getattr(module, item)):
            modules.append(item)
        if inspect.isclass(getattr(module, item)):
            classes.append(item)
        if inspect.isfunction(getattr(module, item)):
            functions.append(item)
        if isinstance(getattr(module, item), object) and item.isupper():
            constants.append(item)

    title = f":mod:`{module.__name__}`:"
    rst_str += title + "\n"
    rst_str += "".ljust(len(title), "=") + "\n\n"

    rst_str += f".. automodule:: {module.__name__}\n"
    rst_str += f"    :no-members:\n"
    rst_str += f"    :no-inherited-members:\n\n"

    rst_str += f'.. currentmodule:: {module.__name__.split(".")[0]}\n\n'
    if classes:
        rst_str += f"Classes\n"
        rst_str += f"-------\n\n"

        rst_str += f".. autosummary::\n"
        rst_str += f"   :nosignatures:\n"
        rst_str += f"   :toctree: api\n"
        rst_str += f"   :template: class.rst\n\n"
        for item in classes:
            name = module.__name__
            if "skactiveml." in name:
                name = name.replace("skactiveml.", "")
            if name:
                name += "."
            name += item
            rst_str += f"   {name}" + "\n"
        rst_str += "\n"

    if functions:
        rst_str += f"Functions\n"
        rst_str += f"---------\n\n"

        rst_str += f".. autosummary::\n"
        rst_str += f"   :nosignatures:\n"
        rst_str += f"   :toctree: api\n"
        rst_str += f"   :template: function.rst\n\n"
        for item in functions:
            name = module.__name__
            if "skactiveml." in name:
                name = name.replace("skactiveml.", "")
            if name:
                name += "."
            name += item
            rst_str += f"   {name}" + "\n"
        rst_str += "\n"

    for item in modules:
        rst_str += automodule(getattr(module, item), level=level + 1)

    return rst_str


def generate_strategy_overview_rst(gen_path, json_data):
    """Creates the strategy_overview.rst file in the specified path.

    Parameters
    ----------
    gen_path : string
        The path of the main directory in which all generated files should be
        created.
    json_data : dict
        The data of the examples directory stored in a dictionary.
    """

    strategy_table = json_data_to_strategy_table(json_data, gen_path)

    # Generate file
    with open(os.path.join(gen_path, "strategy_overview.rst"), "w") as file:
        file.write("#################\n")
        file.write("Strategy Overview\n")
        file.write("#################\n")
        file.write("\n")

        file.write(
            f"This is an overview of all implemented active learning "
            f"strategies.\n"
        )
        file.write("\n")
        file.write(
            f"You can use the following checkboxes to filter the "
            f"tables below.\n"
        )
        file.write("\n")
        file.write(
            ".. raw:: html\n"
            "\n"
            '   <input type="checkbox" class="input-tag" '
            'value="regression">\n'
<<<<<<< HEAD
            '   <label>Regression</label>\n'
            '   <input type="checkbox" class="input-tag" '
            'value="classification">\n '
            '   <label>Classification</label>\n'
            '   <input type="checkbox" class="input-tag" '
            'value="multi-annotator">\n '
            '   <label>Multi-Annotator</label>\n'
            '   <input type="checkbox" class="input-tag" '
=======
            "   <label>Regression</label>\n"
            '<input type="checkbox" class="input-tag" '
            'value="classification">\n '
            "   <label>Classification</label>\n"
            '<input type="checkbox" class="input-tag" '
            'value="multi-annotator">\n '
            "   <label>Multi-Annotator</label>\n"
            '<input type="checkbox" class="input-tag" '
>>>>>>> 60994921
            'value="single-annotator">\n '
            "   <label>Single-Annotator</label>\n"
        )
        file.write("\n")

        # Iterate over the sections.
        for section_name, cats in strategy_table.items():
            file.write(
                " ".join([s.capitalize() for s in section_name.split(os.sep)])
                + "\n"
            )
            file.write("".ljust(len(section_name), "-") + "\n")
            file.write("\n")

            # Iterate over the examples.
            file.write(format_sections(cats))
            file.write("\n")

        file.write("References\n")
        file.write("----------\n")
        file.write(".. footbibliography::")
        file.write("\n")


def json_data_to_strategy_table(json_data, gen_path):
    strategy_table = {}
    head_line = ["Method", "Base Class", "Tags", "Reference"]
    rel_api_path = os.path.join(os.path.basename(gen_path), "api").replace(
        "\\", "/"
    )

    for section_name, section_items in json_data.items():
        table = np.ndarray(shape=(0, 5))
        for data in section_items["data"]:
            # Collect the data needed to generate the strategy overview.
            qs_name = data["class"]
            method = data["method"]
            package = getattr(skactiveml, data["package"])
            package_name = package.__name__.replace("skactiveml.", "")
            methods_text = (
                f":doc:`{method} </generated/sphinx_gallery_examples/"
                f"{package_name}/plot-{qs_name}-"
                f'{method.replace(" ", "_")}>`'
            )
            strategy_text = (
                f":doc:`{qs_name} </{rel_api_path}/"
                f"{package.__name__}.{qs_name}>`"
            )
            tags = " ".join(data["tags"])
            ref_text = ""
            for ref in data["refs"]:
                ref_text += f":footcite:t:`{ref}`, "
            ref_text = ref_text[0:-2]
            category = (
                data["category"]
                if "category" in data.keys() and data["category"] != ""
                else "Others"
            )

            table = np.append(
                table,
                [[methods_text, strategy_text, tags, ref_text, category]],
                axis=0,
            )

        # Sort the table alphabetically.
        table = sorted(table, key=lambda row: row[1])

        # Build the strategy table.
        strategy_table[section_name] = {}
        for i, row in enumerate(table):
            category = row[-1]
            if category not in strategy_table[section_name].keys():
                strategy_table[section_name][category] = np.array([head_line])
            strategy_table[section_name][category] = np.append(
                strategy_table[section_name][category], [row[:-1]], axis=0
            )

    return strategy_table


def format_sections(cats, indent=0):
    string = ""

    # Iterate over the categories in the current paper.
    for cat in sorted(cats):
        if cat != "Others":
            string += f"{cat}\n"
            string += "".ljust(len(cat), "~") + "\n"
            string += table_data_to_rst_table(
                cats[cat], header_lines=1, indent=indent
            )
    if "Others" in cats.keys():
        # 'Others' is the fallback, if no category is specified
        # in the json file
        string += "Others\n"
        string += "~~~~~~\n"
        string += table_data_to_rst_table(
            cats["Others"], header_lines=1, indent=indent
        )

    return string


def table_data_to_rst_table(
    a, caption="", widths=None, header_lines=0, indent=0
):
    """Generates a rst-table and returns it as a string.

    Parameters
    ----------
    a : array-like, shape=(columns, rows)
        Contains the data for the table..
    caption : str, optional (default='')
        The caption of the table.
    widths : string, optional (default=None)
        A list of relative column widths separated with comma or space
        or 'auto'.
    header_lines : int, optional (default=0)
        The number of rows to use in the table header.
    indent : int, optional (default=0)
        Number of spaces as indent in each line

    Returns
    -------
    string : reStructuredText list-table as String.
    """
    a = np.asarray(a)
    indents = "".ljust(indent, " ")
    table = (
        f"{indents}.. list-table:: {caption}\n"
        f"{indents}   :header-rows: {header_lines}\n"
    )
    if widths is None:
        table += "\n"
    elif widths == "auto":
        table += f"{indents}   :widths: auto\n\n"
    else:
        table += f"{indents}   :widths: {widths}\n\n"
    for row in a:
        table += f"{indents}   *"
        for column in row:
            table += " - " + str(column) + f"\n{indents}    "
        table = table[0 : -4 - indent]
    return table + "\n"


def generate_examples(gen_path, json_path, recursive=True):
    """
    Creates all example scripts for the specified package and returns the data
    needed to create the strategy overview.

    Parameters
    ----------
    gen_path : string
        The path of the main directory in which all generated files should be
        created.
    json_path : string
        The path of the directory where to find the json example files for the
        specified package.
    recursive : bool, default=True
        If True, examples for sub-packagers are also created.

    Returns
    -------
    dict : Holds the data needed to create the strategy overview.
    """

    # create directory if it does not exist.
    os.makedirs(gen_path, exist_ok=True)

    json_data = dict()
    # iterate over json example files
    for (root, dirs, files) in os.walk(json_path, topdown=True):
        if "README.rst" not in files and "README.txt" not in files:
            raise FileNotFoundError(
                f"No README.rst or README.txt found in \n" f'"{root}"'
            )

        sub_dir_str = root.replace(json_path, "").strip(os.sep)
        dst = os.path.join(gen_path, sub_dir_str)
        os.makedirs(dst, exist_ok=True)
        # Iterate over all files in 'root'.
        for filename in files:
            if filename.endswith(".json"):
                with open(os.path.join(root, filename)) as file:
                    # iterate over the examples in the json file
                    for data in json.load(file):
                        sub_package_dict = json_data
                        package_structure = sub_dir_str.split(".")
                        for sp in package_structure:
                            if sp not in sub_package_dict.keys():
                                sub_package_dict[sp] = dict()
                            sub_package_dict = sub_package_dict[sp]
                        if "data" not in sub_package_dict.keys():
                            sub_package_dict["data"] = list()

                        sub_package_dict["data"].append(data)
                        # create the example python script
                        plot_filename = (
                            "plot-"
                            + data["class"]
                            + "-"
                            + data["method"].replace(" ", "_")
                        )
                        generate_example_script(
                            filename=plot_filename + ".py",
                            dir_path=dst,
                            data=data,
                            package=getattr(skactiveml, data["package"]),
                            template_path=os.path.abspath(data["template"]),
                        )
            elif not filename.startswith("template"):
                # Copy the all other files except for templates.
                src = os.path.join(root, filename)
                shutil.copyfile(src, os.path.join(dst, filename))

        if not recursive:
            break

    return json_data


def generate_example_script(filename, dir_path, data, package, template_path):
    """
    Generates a python example file needed, for the 'sphinx-gallery' extension.

    Parameters
    ----------
    filename : string
        The name of the python example file
    dir_path : string
        The directory path in which to save the python example file.
    data : dict
        The data from the json example file for the example.
    package : module
        The '__init__' module of the package for which the examples should be
        created.
    template_path : path-like
        The path to the template file.
    """
    # create directory if it does not exist.
    os.makedirs(dir_path, exist_ok=True)

    # Validation of 'data'.
    if data["class"] not in package.__all__:
        raise ValueError(f'"{data["class"]}" is not in "{package}.__all__".')

    first_title = True
    # Create the file.
    with open(os.path.join(dir_path, filename), "w") as file:
        code_blocks = []
        # Iterate over the 'blocks' and generate the corresponding strings
        # expected from sphinx-gallery.
        for block in data["sequence"]:
            if block.startswith("title"):
                block_str = format_title(data[block], first_title)
                first_title = False
            elif block.startswith("subtitle"):
                block_str = format_title(data[block], False)
            elif block.startswith("text"):
                block_str = format_text(data[block])
            elif block.startswith("code"):
                code_blocks.append(data[block])
                block_str = format_code(data[block])
            elif block.startswith("plot"):
                block_str = format_plot(data, template_path)
            elif block.startswith("refs"):
                block_str = format_refs(data[block])

            # Write the corresponding string to the python script.
            file.write(block_str)

        file.write("\n")


def format_title(title, first_title):
    """
    Generates the string for a title of the example page, formatted for a
    'sphinx-gallery' example script.

    Parameters
    ----------
    title : string
        The title string.
    first_title : boolean
        Indicates whether the title is the first title of the example script.

    Returns
    -------
    string : The formatted string for the example script.
    """
    if first_title:
        block_str = (
            '"""\n'
            "" + title + "\n"
            "".ljust(len(title) + 1, "=") + "\n"
            '"""\n'
        )
    else:
        block_str = "# %%\n" "# .. rubric:: " + title + ":\n"

    return block_str + "\n"


def format_subtitle(title):
    """
    Generates the string for a subtitle of the example page, formatted for a
    'sphinx-gallery' example script.

    Parameters
    ----------
    title : string
        The subtitle string.

    Returns
    -------
    string : The formatted string for the example script.
    """
    block_str = (
        "# %%\n" "# " + title + "\n" "# ".ljust(len(title) + 1, "-") + "\n\n"
    )
    return block_str


def format_text(text):
    """
    Generates the string for a paragraph of the example page, formatted for a
    'sphinx-gallery' example script.

    Parameters
    ----------
    text : string
        The paragraph text.

    Returns
    -------
    string : The formatted string for the example script.
    """
    block_str = "# %%\n"
    for line in text.split("\n"):
        block_str += "# " + line + "\n"
    return block_str + "\n"


def format_code(code):
    """
    Generates the string for a code block of the example page, formatted for a
    'sphinx-gallery' example script.

    Parameters
    ----------
    code : string
        The python source code to be formatted.

    Returns
    -------
    string : The formatted string for the example script.
    """
    block_str = ""
    for line in code:
        block_str += line + "\n"
    return block_str + "\n"


def format_plot(data, template_path):
    """
    Generates the string for the plotting section of the example page,
    formatted for a 'sphinx-gallery' example script.

    Parameters
    ----------
    data : dict
        The data from the jason example file for the example.
    template_path : path-like
        The path to the template file.
    Returns
    -------
    string : The formatted string for the example script.
    """
    pattern = (
        r'"""\$[^"""]*"""|"\$[^"&^\n]*"|' + r"'''\$[^''']*'''|'\$[^'&^\n]*'"
    )
    pattern_group = (
        r'"""\$([^"""]*)"""|"\$([^"&^\n]*)"|'
        + r"'''\$([^''']*)'''|'\$([^'&^\n]*)'"
    )
    with open(template_path, "r") as template:
        template_str = template.read()

        findings = re.findall(pattern, template_str)

        for finding in findings:
            r = re.match(pattern_group, finding)
            s = filter(lambda x: x is not None, r.groups()).__next__()
            splits = s.split("|")
            key = splits[0]

            if "FULLEXAMPLES" not in os.environ:
                if key == "n_samples":
                    data[key] = "10"
                elif key == "n_cycles":
                    data[key] = "2"
                elif key == "res":
                    data[key] = "3"
            if key in data.keys():
                if isinstance(data[key], list):
                    new_str = ""
                    for line in data[key]:
                        new_str += line + "\n"
                    new_str = new_str[0:-1]
                else:
                    new_str = data[key]
            else:
                if len(splits) > 1:
                    new_str = splits[1]
                else:
                    new_str = ""

            template_str = template_str.replace(finding, new_str)
    return template_str + "\n"


def format_refs(refs: list):
    """
    Generates the string for a references of the example page, formatted for a
    'sphinx-gallery' example script.

    Parameters
    ----------
    refs : list of strings
        A list of references to bibliographic entries in the 'refs.bib' file.

    Returns
    -------
    string : The formatted string for the example script.
    """
    if not refs:
        return ""
    block_str = (
        "# %%\n"
        "# .. rubric:: References:\n"
        "# \n"
        "# The implementation of this strategy is based on "
    )
    if len(refs) > 1:
        for i in range(len(refs) - 1):
            block_str += f":footcite:t:`{refs[i]}`, "
        block_str = block_str[0:-2]
        block_str += f" and :footcite:t:`{refs[-1]}"
    else:
        block_str += f":footcite:t:`{refs[0]}"
    block_str += "`.\n" "#\n"

    block_str += "# .. footbibliography::\n"

    return block_str + "\n"


def dict_to_str(d, idx=None, allocator="=", key_as_string=False):
    """Converts a dictionary into a string.
    Parameters
    ----------
    d : dict
        The dictionary to be converted.
        Shape: {key1:value1,...} or {key1:[value1, value2,...],...} or a
        combination of both.
    idx: : dict, optional
        If a key has multiple values, idx[key] chooses the used value for the
        specific key. If idx is not given, the first value in the list is
        always used. It is not necessary to specify all keys from d.
        shape: {key1:int1,...}
    allocator: string, optional (Default='=')
        The allocator is used to separate the key and the value.

    Returns
    -------
    String : dict_ as String. Shape: 'key1=value[idx[key1]], key2...' or
             'key1=value1, key2=value2...' or a combination of both.
    """
    dd_str = ""
    for key, value in d.items():
        if not isinstance(value, list):
            value = [value]
        if idx is not None and key in idx.keys():
            value = value[idx[key]]
        else:
            value = value[0]
        key = str(key)
        if key_as_string:
            if not (
                (key.startswith('"') and key.endswith('"'))
                or (key.startswith("'") and key.endswith("'"))
            ):
                key = '"' + key + '"'
        dd_str += str(key) + allocator + value + ", "
    return dd_str[0:-2]


def generate_tutorials(src_path, dst_path):
    """Includes the tutorials folder from the git root, such that tutorials are
    included in the documentation. Effectively this function copies all
    contents from src_path to dst_path.
    Parameters
    ----------
    src_path: string
        The path where the notebooks are found.
    dst_path: string
        The path where the notebooks are saved, such that tutorials.rst can
        find them.
    """
    distutils.dir_util.copy_tree(src=src_path, dst=dst_path)<|MERGE_RESOLUTION|>--- conflicted
+++ resolved
@@ -169,7 +169,6 @@
             "\n"
             '   <input type="checkbox" class="input-tag" '
             'value="regression">\n'
-<<<<<<< HEAD
             '   <label>Regression</label>\n'
             '   <input type="checkbox" class="input-tag" '
             'value="classification">\n '
@@ -178,16 +177,6 @@
             'value="multi-annotator">\n '
             '   <label>Multi-Annotator</label>\n'
             '   <input type="checkbox" class="input-tag" '
-=======
-            "   <label>Regression</label>\n"
-            '<input type="checkbox" class="input-tag" '
-            'value="classification">\n '
-            "   <label>Classification</label>\n"
-            '<input type="checkbox" class="input-tag" '
-            'value="multi-annotator">\n '
-            "   <label>Multi-Annotator</label>\n"
-            '<input type="checkbox" class="input-tag" '
->>>>>>> 60994921
             'value="single-annotator">\n '
             "   <label>Single-Annotator</label>\n"
         )
