--- conflicted
+++ resolved
@@ -52,7 +52,6 @@
     "vote_entropy",
     "FourDs",
     "CostEmbeddingAL",
-<<<<<<< HEAD
     "ExpectedModelChange",
     "ExpectedModelOutputChange",
     "ExpectedModelVarianceReduction",
@@ -62,7 +61,5 @@
     "RepresentativenessDiversity",
     "GreedySamplingX",
     "GreedySamplingY",
-=======
     "DiscriminativeAL",
->>>>>>> 932bd111
 ]