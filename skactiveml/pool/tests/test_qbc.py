--- conflicted
+++ resolved
@@ -61,13 +61,8 @@
         self.assertTrue(hasattr(selector, 'missing_label'))
 
     def test_init_param_random_state(self):
-<<<<<<< HEAD
-        qbc = QBC(clf=self.clf, random_state='string')
-        self.assertRaises(ValueError, qbc.query, self.X_cand, self.X, self.y)
-=======
         selector = QBC(clf=self.clf, random_state='string')
         self.assertRaises(ValueError, selector.query, **self.kwargs)
->>>>>>> 04ee198e
         selector = QBC(clf=self.clf, random_state=self.random_state)
         self.assertTrue(hasattr(selector, 'random_state'))
         self.assertRaises(ValueError, selector.query, X_cand=[[1]], X=self.X,
