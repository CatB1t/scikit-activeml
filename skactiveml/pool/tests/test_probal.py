--- conflicted
+++ resolved
@@ -1,25 +1,19 @@
-import unittest
+import itertools
 
 import numpy as np
-<<<<<<< HEAD
-=======
 import unittest
 from itertools import product
 
 from numpy.linalg import LinAlgError
 from sklearn.metrics import pairwise_kernels
->>>>>>> 3651fe58
-
+
+from skactiveml.pool import McPAL, XPAL
 from skactiveml.classifier import PWC
-<<<<<<< HEAD
-from skactiveml.pool import McPAL
-=======
 from skactiveml.pool._probal import probabilistic_gain, f1_score_func, \
     _reduce_candlist_set, _calc_sim, _get_nonmyopic_cand_set, to_int_labels, \
     _dependent_cand_prob, _get_y_sim_list, _transform_scoring, _dperf, \
     estimate_bandwidth, score_recall, macro_accuracy_func, score_accuracy, \
     score_precision, calculate_optimal_prior, to_int_labels
->>>>>>> 3651fe58
 from skactiveml.utils import MISSING_LABEL
 
 
@@ -88,14 +82,9 @@
 
     def test_query_param_utility_weight(self):
         pal = McPAL(self.clf)
-<<<<<<< HEAD
-        self.assertRaises(ValueError, pal.query, X_cand=self.X_cand,
-                          X=self.X, y=self.y, utility_weight='string')
-=======
         self.assertRaises((TypeError, ValueError), pal.query,
                           X_cand=self.X_cand, X=self.X, y=self.y,
                           utility_weight='string')
->>>>>>> 3651fe58
         self.assertRaises(ValueError, pal.query, X_cand=self.X_cand,
                           X=self.X, y=self.y, utility_weight=np.ones(3))
 
@@ -154,8 +143,6 @@
         np.testing.assert_array_equal(best_indices, [1])
 
 
-<<<<<<< HEAD
-=======
 class TestXPAL(unittest.TestCase):
 
     def setUp(self):
@@ -1345,6 +1332,5 @@
         self.assertEqual(dperf, difference)
 
 
->>>>>>> 3651fe58
 if __name__ == '__main__':
     unittest.main()