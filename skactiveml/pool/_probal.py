import itertools
import numpy as np

from scipy.special import factorial, gammaln
from sklearn import clone
from sklearn.utils import check_array

from skactiveml.base import SingleAnnotPoolBasedQueryStrategy
from skactiveml.base import ClassFrequencyEstimator
from skactiveml.utils import check_scalar, check_classifier_params, \
    simple_batch


class McPAL(SingleAnnotPoolBasedQueryStrategy):
    """Multi-class Probabilistic Active Learning

    This class implements multi-class probabilistic active learning (McPAL) [1]
    strategy.

    Parameters
    ----------
    clf: BaseEstimator
        Probabilistic classifier for gain calculation.
    prior: float, optional (default=1)
        Prior probabilities for the Dirichlet distribution of the samples.
    m_max: int, optional (default=1)
        Maximum number of hypothetically acquired labels.
    random_state: numeric | np.random.RandomState, optional
        Random state for candidate selection.

    References
    ----------
    [1] Daniel Kottke, Georg Krempl, Dominik Lang, Johannes Teschner, and Myra
    Spiliopoulou.
        Multi-Class Probabilistic Active Learning,
        vol. 285 of Frontiers in Artificial Intelligence and Applications,
        pages 586-594. IOS Press, 2016
    """

    def __init__(self, clf, prior=1, m_max=1, random_state=None):
        super().__init__(random_state=random_state)
        self.clf = clf
        self.prior = prior
        self.m_max = m_max

    def query(self, X_cand, X, y, sample_weight=None, utility_weight=None,
              batch_size=1, return_utilities=False):
        """Query the next instance to be labeled.

        Parameters
        ----------
        X_cand: array-like, shape(n_candidates, n_features)
            Unlabeled candidate samples
        X: array-like (n_training_samples, n_features)
            Complete data set
        y: array-like (n_training_samples)
            Labels of the data set
        sample_weight: array-like, shape (n_training_samples),
                       optional (default=None)
            Weights for uncertain annotators
        batch_size: int, optional (default=1)
            The number of instances to be selected.
        utility_weight: array-like (n_candidate_samples)
            Densities for each instance in X
        return_utilities: bool (default=False)
            If True, the utilities are additionally returned.

        Returns
        -------
        query_indices: np.ndarray, shape (1)
            The index of the queried instance.
        utilities: np.ndarray, shape (1, n_candidates)
            The utilities of all instances in X_cand
            (only returned if return_utilities is True).
        """
        # Validate input
        X_cand, return_utilities, batch_size, utility_weight, random_state = \
            self._validate_data(X_cand, return_utilities, batch_size,
                                utility_weight, self.random_state, reset=True)

        # Calculate utilities and return the output
        clf = clone(self.clf)
        clf.fit(X, y, sample_weight)
        k_vec = clf.predict_freq(X_cand)
        utilities = utility_weight * _cost_reduction(k_vec, prior=self.prior,
                                                     m_max=self.m_max)

        return simple_batch(utilities, random_state,
                            batch_size=batch_size,
                            return_utilities=return_utilities)

    def _validate_data(self, X_cand, return_utilities, batch_size,
                       utility_weight, random_state, reset=True):
        X_cand, return_utilities, batch_size, random_state = \
            super()._validate_data(X_cand, return_utilities, batch_size,
                                   self.random_state, reset=True)
        # Check if the classifier and its arguments are valid
        if not isinstance(self.clf, ClassFrequencyEstimator):
            raise TypeError("'clf' must implement methods according to "
                            "'ClassFrequencyEstimator'.")
        check_classifier_params(self.clf.classes, self.clf.missing_label)

<<<<<<< HEAD
        # Check candidate instances
        X_cand = check_array(X_cand, force_all_finite=False)

        # Check return_utilities
        check_scalar(return_utilities, 'return_utilities', bool)

        # Check batch size
        check_scalar(batch_size, 'batch_size', int, min_val=1)

=======
>>>>>>> 38103031
        # Check 'utility_weight'
        if utility_weight is None:
            utility_weight = np.ones(len(X_cand))
        utility_weight = check_array(utility_weight, ensure_2d=False)

        # Check if X_cand and utility_weight have the same length
        if not len(X_cand) == len(utility_weight):
            raise ValueError(
                "'X_cand' and 'utility_weight' must have the same length."
            )

<<<<<<< HEAD
        # Check random state
        random_state = check_random_state(self.random_state, len(X_cand))

=======
>>>>>>> 38103031
        return X_cand, return_utilities, batch_size, utility_weight, \
            random_state


def _cost_reduction(k_vec_list, C=None, m_max=2, prior=1.e-3):
    """Calculate the expected cost reduction.

    Calculate the expected cost reduction for given maximum number of
    hypothetically acquired labels, observed labels and cost matrix.

    Parameters
    ----------
    k_vec_list: array-like, shape (n_samples, n_classes)
        Observed class labels.
    C: array-like, shape = (n_classes, n_classes)
        Cost matrix.
    m_max: int
        Maximal number of hypothetically acquired labels.
    prior : float | array-like, shape (n_classes)
       Prior value for each class.

    Returns
    -------
    expected_cost_reduction: array-like, shape (n_samples)
        Expected cost reduction for given parameters.
    """
    # Check if 'prior' is valid
    check_scalar(prior, 'prior', (float, int),
                 min_inclusive=False, min_val=0)

    # Check if 'm_max' is valid
    check_scalar(m_max, 'm_max', int, min_val=1)

    n_classes = len(k_vec_list[0])
    n_samples = len(k_vec_list)

    # check cost matrix
    C = 1 - np.eye(n_classes) if C is None else np.asarray(C)

    # generate labelling vectors for all possible m values
    l_vec_list = np.vstack([_gen_l_vec_list(m, n_classes)
                            for m in range(m_max + 1)])
    m_list = np.sum(l_vec_list, axis=1)
    n_l_vecs = len(l_vec_list)

    # compute optimal cost-sensitive decision for all combination of k-vectors
    # and l-vectors
    tile = np.tile(k_vec_list, (n_l_vecs, 1, 1))
    k_l_vec_list = np.swapaxes(tile, 0, 1) + l_vec_list
    y_hats = np.argmin(k_l_vec_list @ C, axis=2)

    # add prior to k-vectors
    prior = prior * np.ones(n_classes)
    k_vec_list = np.asarray(k_vec_list) + prior

    # all combination of k-, l-, and prediction indicator vectors
    combs = [k_vec_list, l_vec_list, np.eye(n_classes)]
    combs = np.asarray([list(elem)
                        for elem in list(itertools.product(*combs))])

    # three factors of the closed form solution
    factor_1 = 1 / euler_beta(k_vec_list)
    factor_2 = multinomial(l_vec_list)
    factor_3 = euler_beta(np.sum(combs, axis=1)).reshape(n_samples, n_l_vecs,
                                                         n_classes)

    # expected classification cost for each m
    m_sums = np.asarray(
        [factor_1[k_idx]
         * np.bincount(m_list, factor_2 * [C[:, y_hats[k_idx, l_idx]]
                                           @ factor_3[k_idx, l_idx]
                                           for l_idx in range(n_l_vecs)])
         for k_idx in range(n_samples)]
    )

    # compute classification cost reduction as difference
    gains = np.zeros((n_samples, m_max)) + m_sums[:, 0].reshape(-1, 1)
    gains -= m_sums[:, 1:]

    # normalize  cost reduction by number of hypothetical label acquisitions
    gains /= np.arange(1, m_max + 1)

    return np.max(gains, axis=1)


def _gen_l_vec_list(m_approx, n_classes):
    """
    Creates all possible class labeling vectors for given number of
    hypothetically acquired labels and given number of classes.

    Parameters
    ----------
    m_approx: int
        Number of hypothetically acquired labels..
    n_classes: int,
        Number of classes

    Returns
    -------
    label_vec_list: array-like, shape = [n_labelings, n_classes]
        All possible class labelings for given parameters.
    """

    label_vec_list = [[]]
    label_vec_res = np.arange(m_approx + 1)
    for i in range(n_classes - 1):
        new_label_vec_list = []
        for labelVec in label_vec_list:
            for newLabel in label_vec_res[label_vec_res
                                          - (m_approx - sum(labelVec))
                                          <= 1.e-10]:
                new_label_vec_list.append(labelVec + [newLabel])
        label_vec_list = new_label_vec_list

    new_label_vec_list = []
    for labelVec in label_vec_list:
        new_label_vec_list.append(labelVec + [m_approx - sum(labelVec)])
    label_vec_list = np.array(new_label_vec_list, int)

    return label_vec_list


def euler_beta(a):
    """
    Represents Euler beta function:
    B(a(i)) = Gamma(a(i,1))*...*Gamma(a_n)/Gamma(a(i,1)+...+a(i,n))

    Parameters
    ----------
    a: array-like, shape (m, n)
        Vectors to evaluated.

    Returns
    -------
    result: array-like, shape (m)
        Euler beta function results [B(a(0)), ..., B(a(m))
    """
    return np.exp(np.sum(gammaln(a), axis=1) - gammaln(np.sum(a, axis=1)))


def multinomial(a):
    """
    Computes Multinomial coefficient:
    Mult(a(i)) = (a(i,1)+...+a(i,n))!/(a(i,1)!...a(i,n)!)

    Parameters
    ----------
    a: array-like, shape (m, n)
        Vectors to evaluated.

    Returns
    -------
    result: array-like, shape (m)
        Multinomial coefficients [Mult(a(0)), ..., Mult(a(m))
    """
    return factorial(np.sum(a, axis=1)) / np.prod(factorial(a), axis=1)<|MERGE_RESOLUTION|>--- conflicted
+++ resolved
@@ -100,18 +100,6 @@
                             "'ClassFrequencyEstimator'.")
         check_classifier_params(self.clf.classes, self.clf.missing_label)
 
-<<<<<<< HEAD
-        # Check candidate instances
-        X_cand = check_array(X_cand, force_all_finite=False)
-
-        # Check return_utilities
-        check_scalar(return_utilities, 'return_utilities', bool)
-
-        # Check batch size
-        check_scalar(batch_size, 'batch_size', int, min_val=1)
-
-=======
->>>>>>> 38103031
         # Check 'utility_weight'
         if utility_weight is None:
             utility_weight = np.ones(len(X_cand))
@@ -123,12 +111,6 @@
                 "'X_cand' and 'utility_weight' must have the same length."
             )
 
-<<<<<<< HEAD
-        # Check random state
-        random_state = check_random_state(self.random_state, len(X_cand))
-
-=======
->>>>>>> 38103031
         return X_cand, return_utilities, batch_size, utility_weight, \
             random_state
 
