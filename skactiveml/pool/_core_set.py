"""
Module implementing various Core-set Selection strategies.

Core-set selection problem aims to find a small subset given a large labeled
dataset such that a model learned over the small subset is competitive over the
whole dataset.
"""

import numpy as np

from ..base import SingleAnnotatorPoolQueryStrategy
<<<<<<< HEAD
from ..utils import MISSING_LABEL, labeled_indices, unlabeled_indices
=======
from ..utils import (
    MISSING_LABEL,
    labeled_indices,
    unlabeled_indices,
    rand_argmax,
)
>>>>>>> 7d67c61a
from sklearn.utils.validation import (
    check_array,
    check_consistent_length,
    check_random_state,
    column_or_1d,
)
from sklearn.metrics import pairwise_distances


class CoreSet(SingleAnnotatorPoolQueryStrategy):
    """Core Set Selection

<<<<<<< HEAD
    This class implements various core-set based query strategies, i.e., the
    standard greedy algorithm for k-center problem [1], the robust k-center
    algorithm [1].
=======
    This class implement various core-set based query strategies, i.e., the
    standard greedy algorithm for k-center problem [1].
>>>>>>> 7d67c61a

    Parameters
    ----------
    missing_label: scalar or string or np.nan or None, default=np.nan
        Value to represent a missing label
    random_state: int or np.random.RandomState
        The random state to use

    References
    ----------
    [1] O. Sener und S. Savarese, „Active Learning for Convolutional Neural
    Networks: A Core-Set Approach“, ICLR, 2018.
    """

    def __init__(self, missing_label=MISSING_LABEL, random_state=None):
        super().__init__(
            missing_label=missing_label, random_state=random_state
        )

    def query(
        self,
        X,
        y,
        candidates=None,
        batch_size=1,
        return_utilities=False,
    ):
        """Query the next samples to be labeled

        Parameters
        ----------
        X: array-like of shape (n_samples, n_features)
           Training data set, usually complete, i.e. including the labeled and
           unlabeled samples
        y: array-like of shape (n_samples, )
           Labels of the training data set (possibly including unlabeled ones
           indicated by self.missing_label)
        candidates: None or array-like of shape (n_candidates), dtype = int or
           array-like of shape (n_candidates, n_features),
           optional (default=None)
           If candidates is None, the unlabeled samples from (X,y) are considered
           as candidates
           If candidates is of shape (n_candidates) and of type int,
           candidates is considered as a list of the indices of the samples in (X,y).
           If candidates is of shape (n_candidates, n_features), the candidates are
           directly given in the input candidates (not necessarily contained in X)
        batch_size: int, optional(default=1)
           The number of samples to be selects in one AL cycle.
        return_utilities: bool, optional(default=False)
           If True, also return the utilities based on the query strategy

        Returns
        ----------
        query_indices: numpy.ndarry of shape (batch_size)
           The query_indices indicate for which candidate sample a label is
           to queried, e.g., `query_indices[0]` indicates the first selected
           sample.
           If candidates in None or of shape (n_candidates), the indexing
           refers to samples in X.
           If candidates is of shape (n_candidates, n_features), the indexing
           refers to samples in candidates.
        utilities: numpy.ndarray of shape (batch_size, n_samples) or
           numpy.ndarray of shape (batch_size, n_candidates)
           The utilities of samples for selecting each sample of the batch.
           Here, utilities means the distance between each data point and its nearest center.
           If candidates is None or of shape (n_candidates), the indexing
           refers to samples in X.
           If candidates is of shape (n_candidates, n_features), the indexing
           refers to samples in candidates.
        """

        X, y, candidates, batch_size, return_utilities = self._validate_data(
            X, y, candidates, batch_size, return_utilities, reset=True
        )

        X_cand, mapping = self._transform_candidates(candidates, X, y)

        if mapping is not None:
            query_indices, utilities = k_greedy_center(
                X,
                y,
                batch_size,
                self.random_state_,
                self.missing_label_,
                mapping,
            )
        else:
            selected_samples = labeled_indices(
                y=y, missing_label=self.missing_label_
            )
            X_with_cand = np.concatenate((X_cand, X[selected_samples]), axis=0)
            n_new_cand = X_cand.shape[0]
            y_cand = np.full(shape=n_new_cand, fill_value=self.missing_label)
            y_with_cand = np.concatenate(
                (y_cand, y[selected_samples]), axis=None
            )
            mapping = np.arange(n_new_cand)
            query_indices, utilities = k_greedy_center(
                X_with_cand,
                y_with_cand,
                batch_size,
                self.random_state_,
                self.missing_label_,
                mapping,
                n_new_cand,
            )

        if return_utilities:
            return query_indices, utilities
        else:
            return query_indices


def k_greedy_center(
    X,
    y,
    batch_size=1,
    random_state=None,
    missing_label=MISSING_LABEL,
    mapping=None,
    n_new_cand=None,
):
    """
    An active learning method that greedily forms a batch to minimize
    the maximum distance to a cluster center among all unlabeled
    datapoints.

    Parameters:
    ----------
    X: array-like of shape (n_samples, n_features)
       Training data set, usually complete, i.e. including the labeled and
       unlabeled samples
    y: np.ndarray of shape (n_selected_samples, )
       index of datapoints already selects
    batch_size: int, optional (default=1)
       The number of samples to be selected in one AL cycle.
    random_state: int | np.random.RandomState, optional (default=None)
       Random state for candidate selection.
    missing_label: scalar or string or np.nan or None, optional (default=np.nan)
       Value to represent a missing label
    mapping: np.ndarray of shape (n_candidates, ), optional (default=None)
       Index array that maps `candidates` to `X`.
       (`candidates = X[mapping]`)
    n_new_cand: int or None, optional (default=None)
       The number of new candidates that are additionally added to X.
       Only used for the case, that in the query function with the
       shape of candidates is (n_candidates, n_feature)

    Return:
    ----------
    query_indices: numpy.ndarry of shape (batch_size, )
        The query_indices indicate for which candidate sample a label is
        to queried from the candidates.
        If candidates in None or of shape (n_candidates), the indexing
        refers to samples in X.
        If candidates is of shape (n_candidates, n_features), the indexing
        refers to samples in candidates.
    utilities: numpy.ndarray of shape (batch_size, n_samples) or
        numpy.ndarry of shape (batch_size, n_new_cand)
        The distance between each data point and its nearest center that used
        for selecting the next sample.
        If candidates is None or of shape (n_candidates), the indexing
        refers to samples in X.
        If candidates is of shape (n_candidates, n_features), the indexing
        refers to samples in candidates.
    """

    # valid the input shape whether is valid or not.
    X = check_array(X, allow_nd=True)
    y = check_array(
        y, ensure_2d=False, force_all_finite="allow-nan", dtype=None
    )
    y = column_or_1d(y, warn=True)
    check_consistent_length(X, y)

    selected_samples = labeled_indices(y, missing_label=missing_label)

    random_state_ = check_random_state(random_state)

    if mapping is None:
        mapping = unlabeled_indices(y, missing_label=missing_label)
    else:
        mapping = column_or_1d(mapping, dtype=int, warn=True)

    if not isinstance(batch_size, int):
        raise TypeError("batch_size must be a integer")

    # initialize the utilities matrix with
    if n_new_cand is None:
        utilities = np.empty(shape=(batch_size, X.shape[0]))
    elif isinstance(n_new_cand, int):
        if n_new_cand == len(mapping):
            utilities = np.empty(shape=(batch_size, n_new_cand))
        else:
            raise ValueError(
                "n_new_cand must equal to the length of mapping array"
            )
    else:
        raise TypeError("Only n_new_cand with type int is supported.")

    query_indices = np.zeros(batch_size, dtype=int)

    for i in range(batch_size):
        if i == 0:
            update_dist = _update_distances(X, selected_samples, mapping)
        else:
            latest_dist = utilities[i - 1]
            update_dist = _update_distances(X, [idx], mapping, latest_dist)

        if n_new_cand is None:
            utilities[i] = update_dist
        else:
            utilities[i] = update_dist[mapping]

        # select index
        idx = rand_argmax(utilities[i], random_state=random_state_)[0]

        query_indices[i] = idx

    return query_indices, utilities


def _update_distances(X, cluster_centers, mapping, latest_distance=None):
    """
    Update min distances by given cluster centers.

    Parameters:
    ----------
    X: array-like of shape (n_samples, n_features)
        Training data set, usually complete, i.e. including the labeled and
        unlabeled samples
    cluster_centers: array-like of shape (n_cluster_centers)
        indices of cluster centers
    mapping: np.ndarray of shape (n_candidates, ) default None
        Index array that maps `candidates` to `X`.
        (`candidates = X[mapping]`)
    latest_distance: array-like of shape (n_samples) default None
        The distance between each data point and its nearest center
        Using to facilitate the computation the later distances for the
        coming selected sample

    Return:
    ---------
    result-dist: numpy.ndarray of shape (1, n_samples)
        If there aren't any cluster centers existing, the default distance
        will be 0.
        If there are some cluster center exist, the return will be the
        distance between each data point and its nearest center after
        each selected sample of the batch. In the case of cluster center the
        value will be 'np.nan'.
        For the case, that indices aren't in 'mapping', the corresponding value in
        'result-dist' will be also 'np.nan'.
    """
    dist = np.zeros(shape=X.shape[0])

    if len(cluster_centers) > 0:
        cluster_center_feature = X[cluster_centers]
        dist_matrix = pairwise_distances(X, cluster_center_feature)
        dist = np.min(dist_matrix, axis=1)

    if latest_distance is not None:
        l_distance = np.zeros(shape=X.shape[0])
        l_distance[mapping] = latest_distance[mapping]
        dist = np.minimum(l_distance, dist)

    result_dist = np.full(X.shape[0], np.nan)
    result_dist[mapping] = dist[mapping]
    result_dist[cluster_centers] = np.nan

    return result_dist<|MERGE_RESOLUTION|>--- conflicted
+++ resolved
@@ -9,16 +9,12 @@
 import numpy as np
 
 from ..base import SingleAnnotatorPoolQueryStrategy
-<<<<<<< HEAD
-from ..utils import MISSING_LABEL, labeled_indices, unlabeled_indices
-=======
 from ..utils import (
     MISSING_LABEL,
     labeled_indices,
     unlabeled_indices,
     rand_argmax,
 )
->>>>>>> 7d67c61a
 from sklearn.utils.validation import (
     check_array,
     check_consistent_length,
@@ -31,14 +27,8 @@
 class CoreSet(SingleAnnotatorPoolQueryStrategy):
     """Core Set Selection
 
-<<<<<<< HEAD
-    This class implements various core-set based query strategies, i.e., the
-    standard greedy algorithm for k-center problem [1], the robust k-center
-    algorithm [1].
-=======
     This class implement various core-set based query strategies, i.e., the
     standard greedy algorithm for k-center problem [1].
->>>>>>> 7d67c61a
 
     Parameters
     ----------
